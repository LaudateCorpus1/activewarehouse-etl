--- conflicted
+++ resolved
@@ -1,9 +1,6 @@
 0.9.5 - unreleased
-<<<<<<< HEAD
 * New EnsureFieldsPresenceProcessor (thbar)
-=======
 * New CsvDestination based on FasterCSV (lgustafson)
->>>>>>> 23bea8d2
 * Fix #41: Allow cache to be turned off on ForeignKeyLookupTransform
 * Fix #36: etl --read-locally picks wrong last file (lgustafson)
 * BREAKING CHANGE: DelimitedParser has been renamed to CsvParser, to emphasize the fact that this parser relies on FasterCSV under the hood (which means it will choke on faulty data).
